"""
Unit and regression test for the fdeta package.

"""

# Import package, test suite, and other packages as needed
import os
import numpy as np

from fdeta.analysis import TrajectoryAnalysis
from fdeta.fdetmd.mdinterface import MDInterface
from fdeta.fdetmd.dft import compute_nad_lda_all


def test_mdinterface_base():
    """Test to initialize `MDInterface`."""
    # Define variables to break code
    dic = os.getenv('FDETADATA')
    traj = os.path.join(dic, 'test_traj.xyz')
    box_size = np.array([4, 4, 4])
    grid_size = np.array([10, 10, 10])
    ta = TrajectoryAnalysis(traj)
    mdi = MDInterface(ta, box_size, grid_size)
    mdi.save_grid()
    ref_edges = [np.array([-1.8, -1.4, -1., -0.6, -0.2, 0.2, 0.6, 1., 1.4, 1.8]),
                 np.array([-1.8, -1.4, -1., -0.6, -0.2, 0.2, 0.6, 1., 1.4, 1.8]),
                 np.array([-1.8, -1.4, -1., -0.6, -0.2, 0.2, 0.6, 1., 1.4, 1.8])]
    guvref = np.loadtxt(os.path.join(dic, 'test_guv.txt'))
    guvhere = np.loadtxt(os.path.join(dic, 'box_grid.txt'))
    np.allclose(mdi.points, ref_edges)
<<<<<<< HEAD
    np.allclose(guvref[:,:-1], guvhere)
test_mdinterface_base()
=======
    np.allclose(guvref[:, :-1], guvhere)

>>>>>>> 518cc53b

def test_mdinterface_histogram():
    """Test to initialize `MDInterface`."""
    # Define variables to break code
    dic = os.getenv('FDETADATA')
    traj = os.path.join(dic, 'test_traj.xyz')
    box_size = np.array([10, 10, 10])
    grid_size = np.array([10, 10, 10])
    ta = TrajectoryAnalysis(traj)
    mdi = MDInterface(ta, box_size, grid_size)
    mdi.save_grid('second_text.txt')
    assert (mdi.delta == 1.0).all()
    ccoeffs = {'O': 1.1, 'H': 0.6}
    rho = mdi.get_elec_density(ccoeffs)
    assert np.sum(rho)/2 == -20
    gridname = os.path.join(dic, 'grid_vemb.dat')
<<<<<<< HEAD
=======
    mdi.compute_electrostatic_potential(ccoeffs, gridname)
    rhob = mdi.get_rhob(ccoeffs, gridname)
    np.savetxt('rhob.txt', rhob)


def test_mdinterface_acetone_w2():
    """Test  `MDInterface`."""
    # Define variables
    dic = os.getenv('FDETADATA')
    traj = os.path.join(dic, 'traj_acetone_w2.xyz')
    box_size = np.array([10, 10, 10])
    grid_size = np.array([10, 10, 10])
    ta = TrajectoryAnalysis(traj)
    mdi = MDInterface(ta, box_size, grid_size)
    mdi.save_grid()
    gridname = os.path.join(dic, 'grid_vemb_acetone.dat')
    ccoeffs = {'O': 1.1, 'H': 0.6}
    rho = mdi.get_elec_density(ccoeffs, ingrid=True)
    rho[:, :3] *= mdi.bohr
    np.savetxt('rhob_acetone.txt', rho)
    nuc = mdi.get_nuclear_density(ingrid=True)
    np.savetxt('nuc_charge_acetone.txt', nuc)
    total = rho[:, 3] + nuc[:, 3]
    np.savetxt('total_charge.txt', total)
>>>>>>> 518cc53b
    mdi.compute_electrostatic_potential(ccoeffs, gridname)
    rhoB = mdi.get_rhob(ccoeffs, gridname)[:, 3]
    rhoB = np.nan_to_num(mdi.get_rhob(ccoeffs, gridname)[:, 3])
    assert np.all(rhoB >= 0)
    # read rhoA
    inp = np.loadtxt(os.path.join(dic, 'grid_rhoA_acetone.dat'))
    rhoA = inp[:, 3]
    assert np.all(rhoA >= 0)
    enad, vnad = compute_nad_lda_all(rhoA, rhoB)
    vemb = np.loadtxt('elects_pot.txt')
    vemb[:, 3] += vnad
    np.savetxt('vemb_pot.txt', vemb)


if __name__ == "__main__":
    test_mdinterface_base()
    test_mdinterface_histogram()
    test_mdinterface_acetone_w2()<|MERGE_RESOLUTION|>--- conflicted
+++ resolved
@@ -28,13 +28,8 @@
     guvref = np.loadtxt(os.path.join(dic, 'test_guv.txt'))
     guvhere = np.loadtxt(os.path.join(dic, 'box_grid.txt'))
     np.allclose(mdi.points, ref_edges)
-<<<<<<< HEAD
-    np.allclose(guvref[:,:-1], guvhere)
-test_mdinterface_base()
-=======
     np.allclose(guvref[:, :-1], guvhere)
 
->>>>>>> 518cc53b
 
 def test_mdinterface_histogram():
     """Test to initialize `MDInterface`."""
@@ -51,8 +46,6 @@
     rho = mdi.get_elec_density(ccoeffs)
     assert np.sum(rho)/2 == -20
     gridname = os.path.join(dic, 'grid_vemb.dat')
-<<<<<<< HEAD
-=======
     mdi.compute_electrostatic_potential(ccoeffs, gridname)
     rhob = mdi.get_rhob(ccoeffs, gridname)
     np.savetxt('rhob.txt', rhob)
@@ -77,7 +70,6 @@
     np.savetxt('nuc_charge_acetone.txt', nuc)
     total = rho[:, 3] + nuc[:, 3]
     np.savetxt('total_charge.txt', total)
->>>>>>> 518cc53b
     mdi.compute_electrostatic_potential(ccoeffs, gridname)
     rhoB = mdi.get_rhob(ccoeffs, gridname)[:, 3]
     rhoB = np.nan_to_num(mdi.get_rhob(ccoeffs, gridname)[:, 3])
